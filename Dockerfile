# n8n-tweet Production Dockerfile
# Multi-stage build for optimized production image

# =====================================
# Stage 1: Build Environment
# =====================================
FROM node:18-alpine AS builder

# Build arguments
ARG BUILD_DATE
ARG VCS_REF
ARG VERSION

# Set working directory
WORKDIR /app

# Copy package files
COPY package*.json ./

# Install all dependencies (including dev dependencies for build)
RUN npm ci --only=production --silent && \
    npm cache clean --force

# Copy source code
COPY . .

# Create necessary directories
RUN mkdir -p logs cache backups

# Remove development files
RUN rm -rf tests/ .git/ .github/ docs/ *.md

# =====================================
# Stage 2: Production Environment
# =====================================
FROM node:18-alpine AS production

<<<<<<< HEAD
# Build arguments
ARG BUILD_DATE
ARG VCS_REF
ARG VERSION
=======
# Build arguments for labels
ARG BUILD_DATE="unknown"
ARG VCS_REF="unknown"
ARG VERSION="unknown"
>>>>>>> cd46610d

# Labels for metadata
LABEL maintainer="takezou621@example.com" \
      org.label-schema.build-date=$BUILD_DATE \
      org.label-schema.name="n8n-tweet" \
      org.label-schema.description="AI情報収集・配信システム" \
      org.label-schema.url="https://github.com/takezou621/n8n-tweet" \
      org.label-schema.vcs-ref=$VCS_REF \
      org.label-schema.vcs-url="https://github.com/takezou621/n8n-tweet" \
      org.label-schema.vendor="takezou621" \
      org.label-schema.version=$VERSION \
      org.label-schema.schema-version="1.0"

# Install system dependencies
RUN apk add --no-cache \
    dumb-init \
    curl \
    tini \
    su-exec \
    tzdata \
    && rm -rf /var/cache/apk/*

<<<<<<< HEAD
# Create non-root user
RUN addgroup -S n8n || true && \
    adduser -D -s /bin/sh -S -G n8n n8n
=======
# Create non-root user (handle existing GID 1000)
RUN (addgroup -g 1001 n8n 2>/dev/null || addgroup n8n) && \
    adduser -D -s /bin/sh -u 1001 -G n8n n8n
>>>>>>> cd46610d

# Set working directory
WORKDIR /app

# Copy application from builder stage
COPY --from=builder --chown=n8n:n8n /app .

# Create required directories with proper permissions
RUN mkdir -p \
    /app/logs \
    /app/cache \
    /app/backups \
    /app/data \
    /home/n8n && \
    chown -R n8n:n8n /app /home/n8n

# Environment variables
ENV NODE_ENV=production \
    PORT=3000 \
    LOG_LEVEL=warn \
    ENABLE_CONSOLE_LOG=false \
    CACHE_DIR=/app/cache \
    LOGS_DIR=/app/logs \
    BACKUPS_DIR=/app/backups \
    DATA_DIR=/app/data

# Health check for dashboard API
HEALTHCHECK --interval=30s --timeout=10s --start-period=60s --retries=3 \
    CMD curl -f http://localhost:${PORT}/api/v1/health || exit 1

# Switch to non-root user
USER n8n

# Expose port
EXPOSE 3000

# Volume for persistent data
VOLUME ["/app/data", "/app/logs", "/app/backups", "/app/cache"]

# Use tini as init system
ENTRYPOINT ["/sbin/tini", "--"]

# Start application (dashboard server by default)
CMD ["node", "src/dashboard/server.js"]

# =====================================
# Stage 3: Development Environment (Optional)
# =====================================
FROM node:18-alpine AS development

WORKDIR /app

# Install all dependencies including dev dependencies
COPY package*.json ./
RUN npm ci --silent

# Install development tools
RUN npm install -g nodemon jest

# Copy source code
COPY . .

# Create directories
RUN mkdir -p logs cache backups data

# Set development environment
ENV NODE_ENV=development \
    PORT=5678 \
    LOG_LEVEL=debug \
    ENABLE_CONSOLE_LOG=true

# Expose port and debugger port
EXPOSE 5678 9229

# Development command with hot reload
CMD ["npm", "run", "dev"]

# =====================================
# Stage 4: Testing Environment (Optional)
# =====================================
FROM node:18-alpine AS testing

WORKDIR /app

# Copy package files and install dependencies
COPY package*.json ./
RUN npm ci --only=production --silent || npm install --only=production --silent

# Copy source code
COPY . .

# Create test directories
RUN mkdir -p tests/data coverage

# Set test environment
ENV NODE_ENV=test \
    CI=true

# Run tests
CMD ["npm", "test"]<|MERGE_RESOLUTION|>--- conflicted
+++ resolved
@@ -35,17 +35,10 @@
 # =====================================
 FROM node:18-alpine AS production
 
-<<<<<<< HEAD
-# Build arguments
-ARG BUILD_DATE
-ARG VCS_REF
-ARG VERSION
-=======
 # Build arguments for labels
 ARG BUILD_DATE="unknown"
 ARG VCS_REF="unknown"
 ARG VERSION="unknown"
->>>>>>> cd46610d
 
 # Labels for metadata
 LABEL maintainer="takezou621@example.com" \
@@ -68,15 +61,9 @@
     tzdata \
     && rm -rf /var/cache/apk/*
 
-<<<<<<< HEAD
-# Create non-root user
-RUN addgroup -S n8n || true && \
-    adduser -D -s /bin/sh -S -G n8n n8n
-=======
 # Create non-root user (handle existing GID 1000)
 RUN (addgroup -g 1001 n8n 2>/dev/null || addgroup n8n) && \
     adduser -D -s /bin/sh -u 1001 -G n8n n8n
->>>>>>> cd46610d
 
 # Set working directory
 WORKDIR /app
