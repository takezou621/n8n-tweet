/**
 * パフォーマンス・負荷テスト
 * システムの性能限界とボトルネックを特定
 */

const { describe, test, expect, beforeAll, afterAll, beforeEach } = require('@jest/globals')
const path = require('path')
const fs = require('fs')

// テスト対象モジュール
const FeedParser = require('../../src/utils/feed-parser')
const ContentFilter = require('../../src/filters/content-filter')
const TweetGenerator = require('../../src/generators/tweet-generator')
<<<<<<< HEAD
// const TwitterClient = require('../../src/integrations/twitter-client')
=======
>>>>>>> 4d6c5d07
const RateLimiter = require('../../src/utils/rate-limiter')
const TweetHistory = require('../../src/storage/tweet-history')
const { createLogger } = require('../../src/utils/logger')

describe('Performance and Load Tests', () => {
  let feedParser
  let contentFilter
  let tweetGenerator
  let tweetHistory
  let rateLimiter
  let logger
  let performanceMetrics

  beforeAll(async () => {
    // パフォーマンステスト用ログ設定
    logger = createLogger('performance-test', {
      logDir: path.join(__dirname, '../data/performance-logs'),
      enableConsole: false
    })

    // コンポーネント初期化
    feedParser = new FeedParser({
      enableCache: false,
      timeout: 5000,
      logger
    })

    contentFilter = new ContentFilter({
      keywordsFile: path.join(__dirname, '../../config/keywords.json'),
      logger
    })

    tweetGenerator = new TweetGenerator({
      templatesFile: path.join(__dirname, '../../config/tweet-templates.json'),
      logger
    })

    tweetHistory = new TweetHistory({
      storageFile: path.join(__dirname, '../data/performance-tweet-history.json'),
      logger
    })

    rateLimiter = new RateLimiter({
      enableLogging: false
    })

    // パフォーマンスメトリクス初期化
    performanceMetrics = {
      tests: [],
      summary: {
        totalTests: 0,
        passedTests: 0,
        averageResponseTime: 0,
        maxResponseTime: 0,
        minResponseTime: Infinity
      }
    }
  })

  afterAll(() => {
    // パフォーマンス結果をファイルに保存
    const resultsPath = path.join(__dirname, '../data/performance-results.json')
    fs.writeFileSync(resultsPath, JSON.stringify(performanceMetrics, null, 2))

<<<<<<< HEAD
    // eslint-disable-next-line no-console
    console.log('\n🚀 Performance Test Summary:')
    // eslint-disable-next-line no-console
    console.log(`Total Tests: ${performanceMetrics.summary.totalTests}`)
    // eslint-disable-next-line no-console
    console.log(`Passed Tests: ${performanceMetrics.summary.passedTests}`)
    // eslint-disable-next-line no-console
    console.log(`Average Response Time: ${performanceMetrics.summary.averageResponseTime}ms`)
    // eslint-disable-next-line no-console
    console.log(`Max Response Time: ${performanceMetrics.summary.maxResponseTime}ms`)
    // eslint-disable-next-line no-console
    console.log(`Min Response Time: ${performanceMetrics.summary.minResponseTime}ms`)
=======
    // Performance test summary logging
    logger.info('Performance Test Summary:', {
      totalTests: performanceMetrics.summary.totalTests,
      passedTests: performanceMetrics.summary.passedTests,
      averageResponseTime: `${performanceMetrics.summary.averageResponseTime}ms`,
      maxResponseTime: `${performanceMetrics.summary.maxResponseTime}ms`,
      minResponseTime: `${performanceMetrics.summary.minResponseTime}ms`
    })
>>>>>>> 4d6c5d07
  })

  beforeEach(async () => {
    await rateLimiter.resetLimits('tweets')
  })

  /**
   * パフォーマンスメトリクスを記録
   */
  function recordMetric (testName, duration, success = true, additionalData = {}) {
    const metric = {
      testName,
      duration,
      success,
      timestamp: new Date().toISOString(),
      ...additionalData
    }

    performanceMetrics.tests.push(metric)
    performanceMetrics.summary.totalTests++

    if (success) {
      performanceMetrics.summary.passedTests++
    }

    // 統計更新
    const responseTimes = performanceMetrics.tests
      .filter(t => t.success)
      .map(t => t.duration)

    if (responseTimes.length > 0) {
      performanceMetrics.summary.averageResponseTime =
        responseTimes.reduce((a, b) => a + b, 0) / responseTimes.length
      performanceMetrics.summary.maxResponseTime = Math.max(...responseTimes)
      performanceMetrics.summary.minResponseTime = Math.min(...responseTimes)
    }

    return metric
  }

  describe('RSS Feed Parser Performance', () => {
    test('シングルフィード解析性能', async () => {
      const testFeed = {
        url: 'https://feeds.feedburner.com/oreilly/radar',
        category: 'tech',
        enabled: true
      }

      const startTime = Date.now()
      const result = await feedParser.parseFeeds([testFeed])
      const duration = Date.now() - startTime

      recordMetric('single_feed_parsing', duration, result.length > 0, {
        feedUrl: testFeed.url,
        articlesCount: result[0]?.articles?.length || 0
      })

      expect(duration).toBeLessThan(5000) // 5秒以内
      expect(result).toBeDefined()
      expect(result.length).toBe(1)
    })

    test('複数フィード並行解析性能', async () => {
      const testFeeds = [
        { url: 'https://feeds.feedburner.com/oreilly/radar', category: 'tech', enabled: true },
        { url: 'https://rss.cnn.com/rss/edition_technology.rss', category: 'tech', enabled: true },
        { url: 'https://feeds.feedburner.com/TechCrunch/', category: 'tech', enabled: true }
      ]

      const startTime = Date.now()
      const results = await feedParser.parseFeeds(testFeeds)
      const duration = Date.now() - startTime

      const totalArticles = results.reduce((sum, result) => sum + (result.articles?.length || 0), 0)
      const articlesPerSecond = (totalArticles / (duration / 1000)).toFixed(2)

      recordMetric('multiple_feeds_parsing', duration, results.length === testFeeds.length, {
        feedsCount: testFeeds.length,
        totalArticles,
        articlesPerSecond
      })

      expect(duration).toBeLessThan(10000) // 10秒以内
      expect(results.length).toBe(testFeeds.length)
      expect(parseFloat(articlesPerSecond)).toBeGreaterThan(1) // 最低1記事/秒
    })

    test('高負荷時のフィード解析', async () => {
      // 同時に多数のリクエストを実行
      const concurrentRequests = 5
      const testFeed = {
        url: 'https://feeds.feedburner.com/oreilly/radar',
        category: 'tech',
        enabled: true
      }

      const startTime = Date.now()
      const promises = Array.from({ length: concurrentRequests }, () =>
        feedParser.parseFeeds([testFeed])
      )

      const results = await Promise.all(promises)
      const duration = Date.now() - startTime

      recordMetric('concurrent_feed_parsing', duration, results.length === concurrentRequests, {
        concurrentRequests,
        avgDurationPerRequest: (duration / concurrentRequests).toFixed(2)
      })

      expect(duration).toBeLessThan(15000) // 15秒以内
      expect(results.length).toBe(concurrentRequests)
    }, 20000)
  })

  describe('Content Filtering Performance', () => {
    test('小規模記事フィルタリング性能（100件）', async () => {
      const articles = generateMockArticles(100)

      const startTime = Date.now()
      const filtered = await contentFilter.filterArticles(articles)
      const duration = Date.now() - startTime

      const filteringRate = (articles.length / (duration / 1000)).toFixed(2)

      recordMetric('small_scale_filtering', duration, filtered.length >= 0, {
        inputArticles: articles.length,
        filteredArticles: filtered.length,
        filteringRate: `${filteringRate} articles/sec`,
        filterRatio: (filtered.length / articles.length * 100).toFixed(1) + '%'
      })

      expect(duration).toBeLessThan(3000) // 3秒以内
      expect(parseFloat(filteringRate)).toBeGreaterThan(10) // 最低10記事/秒
    })

    test('中規模記事フィルタリング性能（1000件）', async () => {
      const articles = generateMockArticles(1000)

      const startTime = Date.now()
      const filtered = await contentFilter.filterArticles(articles)
      const duration = Date.now() - startTime

      const filteringRate = (articles.length / (duration / 1000)).toFixed(2)

      recordMetric('medium_scale_filtering', duration, filtered.length >= 0, {
        inputArticles: articles.length,
        filteredArticles: filtered.length,
        filteringRate: `${filteringRate} articles/sec`,
        filterRatio: (filtered.length / articles.length * 100).toFixed(1) + '%'
      })

      expect(duration).toBeLessThan(10000) // 10秒以内
      expect(parseFloat(filteringRate)).toBeGreaterThan(50) // 最低50記事/秒
    })

    test('大規模記事フィルタリング性能（5000件）', async () => {
      const articles = generateMockArticles(5000)

      const startTime = Date.now()
      const filtered = await contentFilter.filterArticles(articles)
      const duration = Date.now() - startTime

      const filteringRate = (articles.length / (duration / 1000)).toFixed(2)

      recordMetric('large_scale_filtering', duration, filtered.length >= 0, {
        inputArticles: articles.length,
        filteredArticles: filtered.length,
        filteringRate: `${filteringRate} articles/sec`,
        filterRatio: (filtered.length / articles.length * 100).toFixed(1) + '%'
      })

      expect(duration).toBeLessThan(30000) // 30秒以内
      expect(parseFloat(filteringRate)).toBeGreaterThan(100) // 最低100記事/秒
    }, 35000)
  })

  describe('Tweet Generation Performance', () => {
    test('バッチツイート生成性能', async () => {
      const articles = generateMockArticles(50, true) // AI関連記事のみ
      const tweets = []

      const startTime = Date.now()

      for (const article of articles) {
        const tweet = await tweetGenerator.generateTweet(article)
        tweets.push(tweet)
      }

      const duration = Date.now() - startTime
      const tweetsPerSecond = (tweets.length / (duration / 1000)).toFixed(2)

<<<<<<< HEAD
      recordMetric('batch_tweet_generation', duration, tweets.length === articles.length, {
        articlesCount: articles.length,
        tweetsGenerated: tweets.length,
        tweetsPerSecond,
        avgTweetLength: (tweets.reduce((sum, t) => sum + t.text.length, 0) /
          tweets.length).toFixed(1)
      })
=======
      recordMetric('batch_tweet_generation', duration,
        tweets.length === articles.length, {
          articlesCount: articles.length,
          tweetsGenerated: tweets.length,
          tweetsPerSecond,
          avgTweetLength: (tweets.reduce((sum, t) => sum + t.text.length, 0) /
            tweets.length).toFixed(1)
        })
>>>>>>> 4d6c5d07

      expect(duration).toBeLessThan(15000) // 15秒以内
      expect(tweets.length).toBe(articles.length)
      expect(parseFloat(tweetsPerSecond)).toBeGreaterThan(2) // 最低2ツイート/秒

      // 全ツイートが280文字以内であることを確認
      tweets.forEach(tweet => {
        expect(tweet.text.length).toBeLessThanOrEqual(280)
      })
    })

    test('継続的ツイート生成負荷テスト', async () => {
      const testDuration = 10000 // 10秒間
      const article = generateMockArticles(1, true)[0]
      let generatedCount = 0

      const startTime = Date.now()

      while (Date.now() - startTime < testDuration) {
        await tweetGenerator.generateTweet(article)
        generatedCount++
      }

      const actualDuration = Date.now() - startTime
      const tweetsPerSecond = (generatedCount / (actualDuration / 1000)).toFixed(2)

      recordMetric('continuous_tweet_generation', actualDuration, generatedCount > 0, {
        testDurationMs: testDuration,
        actualDurationMs: actualDuration,
        tweetsGenerated: generatedCount,
        tweetsPerSecond
      })

      expect(generatedCount).toBeGreaterThan(5) // 最低5ツイート
      expect(parseFloat(tweetsPerSecond)).toBeGreaterThan(0.5) // 最低0.5ツイート/秒
    }, 15000)
  })

  describe('Tweet History Performance', () => {
    test('大量ツイート履歴検索性能', async () => {
      // 1000件のダミーツイート履歴を作成
      const tweetCount = 1000

      for (let i = 0; i < tweetCount; i++) {
        await tweetHistory.saveTweet({
          url: `https://example.com/article-${i}`,
          title: `Test Article ${i}`,
          tweetText: `Test tweet ${i}`,
          hashtags: ['#test'],
          postedAt: new Date(),
          tweetId: `tweet-${i}`
        })
      }

      // 重複チェック性能テスト
      const startTime = Date.now()
      const checkCount = 100

      for (let i = 0; i < checkCount; i++) {
        await tweetHistory.isDuplicate(`https://example.com/article-${i}`)
      }

      const duration = Date.now() - startTime
      const checksPerSecond = (checkCount / (duration / 1000)).toFixed(2)

      recordMetric('tweet_history_search', duration, true, {
        totalHistorySize: tweetCount,
        duplicateChecks: checkCount,
        checksPerSecond
      })

      expect(duration).toBeLessThan(5000) // 5秒以内
      expect(parseFloat(checksPerSecond)).toBeGreaterThan(10) // 最低10チェック/秒
    })

    test('ツイート履歴ストレージ性能', async () => {
      const saveCount = 100

      const startTime = Date.now()

      for (let i = 0; i < saveCount; i++) {
        await tweetHistory.saveTweet({
          url: `https://performance-test.com/article-${i}`,
          title: `Performance Test Article ${i}`,
          tweetText: `Performance test tweet ${i} with some additional ` +
            'content to make it realistic',
          hashtags: ['#performance', '#test', '#ai'],
          postedAt: new Date(),
          tweetId: `perf-test-${i}`
        })
      }

      const duration = Date.now() - startTime
      const savesPerSecond = (saveCount / (duration / 1000)).toFixed(2)

      recordMetric('tweet_history_storage', duration, true, {
        savedTweets: saveCount,
        savesPerSecond
      })

      expect(duration).toBeLessThan(8000) // 8秒以内
      expect(parseFloat(savesPerSecond)).toBeGreaterThan(5) // 最低5保存/秒
    })
  })

  describe('Rate Limiter Performance', () => {
    test('レート制限チェック性能', async () => {
      const checkCount = 1000

      const startTime = Date.now()

      for (let i = 0; i < checkCount; i++) {
        await rateLimiter.checkTweetLimit()
      }

      const duration = Date.now() - startTime
      const checksPerSecond = (checkCount / (duration / 1000)).toFixed(2)

      recordMetric('rate_limit_checks', duration, true, {
        totalChecks: checkCount,
        checksPerSecond
      })

      expect(duration).toBeLessThan(2000) // 2秒以内
      expect(parseFloat(checksPerSecond)).toBeGreaterThan(100) // 最低100チェック/秒
    })

    test('レート制限記録性能', async () => {
      const recordCount = 500

      const startTime = Date.now()

      for (let i = 0; i < recordCount; i++) {
        rateLimiter.recordTweet()
      }

      const duration = Date.now() - startTime
      const recordsPerSecond = (recordCount / (duration / 1000)).toFixed(2)

      recordMetric('rate_limit_records', duration, true, {
        totalRecords: recordCount,
        recordsPerSecond
      })

      expect(duration).toBeLessThan(1000) // 1秒以内
      expect(parseFloat(recordsPerSecond)).toBeGreaterThan(200) // 最低200記録/秒
    })
  })

  describe('Memory and Resource Usage', () => {
    test('メモリ使用量監視', async () => {
      const initialMemory = process.memoryUsage()

      // 大量データ処理
      const articles = generateMockArticles(5000)
      await contentFilter.filterArticles(articles)

      const finalMemory = process.memoryUsage()
      const memoryIncrease = {
        rss: finalMemory.rss - initialMemory.rss,
        heapUsed: finalMemory.heapUsed - initialMemory.heapUsed,
        heapTotal: finalMemory.heapTotal - initialMemory.heapTotal
      }

      recordMetric('memory_usage', 0, true, {
        initialMemory: {
          rss: `${(initialMemory.rss / 1024 / 1024).toFixed(2)} MB`,
          heapUsed: `${(initialMemory.heapUsed / 1024 / 1024).toFixed(2)} MB`
        },
        finalMemory: {
          rss: `${(finalMemory.rss / 1024 / 1024).toFixed(2)} MB`,
          heapUsed: `${(finalMemory.heapUsed / 1024 / 1024).toFixed(2)} MB`
        },
        memoryIncrease: {
          rss: `${(memoryIncrease.rss / 1024 / 1024).toFixed(2)} MB`,
          heapUsed: `${(memoryIncrease.heapUsed / 1024 / 1024).toFixed(2)} MB`
        }
      })

      // メモリ使用量が過度に増加していないことを確認
      expect(memoryIncrease.heapUsed).toBeLessThan(500 * 1024 * 1024) // 500MB以下
    })
  })
})

/**
 * モック記事生成ユーティリティ
 */
function generateMockArticles (count, aiRelated = false) {
  const articles = []
<<<<<<< HEAD
  const aiKeywords = ['artificial intelligence', 'machine learning', 'deep learning',
    'neural network', 'AI', 'ML', 'algorithm', 'automation']
  const generalKeywords = ['technology', 'innovation', 'software',
    'development', 'business', 'research']
=======
  const aiKeywords = [
    'artificial intelligence', 'machine learning', 'deep learning',
    'neural network', 'AI', 'ML', 'algorithm', 'automation'
  ]
  const generalKeywords = [
    'technology', 'innovation', 'software',
    'development', 'business', 'research'
  ]
>>>>>>> 4d6c5d07

  for (let i = 0; i < count; i++) {
    const keywords = aiRelated ? aiKeywords : [...aiKeywords, ...generalKeywords]
    const keyword = keywords[Math.floor(Math.random() * keywords.length)]

    articles.push({
      title: `Test Article ${i}: ${keyword} Innovation`,
      content: `This is a test article about ${keyword} and its applications. `.repeat(10),
      url: `https://example.com/article-${i}`,
      publishedAt: new Date(Date.now() - Math.random() * 86400000), // 過去24時間内
      category: aiRelated ? 'ai' : 'tech'
    })
  }

  return articles
}<|MERGE_RESOLUTION|>--- conflicted
+++ resolved
@@ -11,10 +11,6 @@
 const FeedParser = require('../../src/utils/feed-parser')
 const ContentFilter = require('../../src/filters/content-filter')
 const TweetGenerator = require('../../src/generators/tweet-generator')
-<<<<<<< HEAD
-// const TwitterClient = require('../../src/integrations/twitter-client')
-=======
->>>>>>> 4d6c5d07
 const RateLimiter = require('../../src/utils/rate-limiter')
 const TweetHistory = require('../../src/storage/tweet-history')
 const { createLogger } = require('../../src/utils/logger')
@@ -79,20 +75,6 @@
     const resultsPath = path.join(__dirname, '../data/performance-results.json')
     fs.writeFileSync(resultsPath, JSON.stringify(performanceMetrics, null, 2))
 
-<<<<<<< HEAD
-    // eslint-disable-next-line no-console
-    console.log('\n🚀 Performance Test Summary:')
-    // eslint-disable-next-line no-console
-    console.log(`Total Tests: ${performanceMetrics.summary.totalTests}`)
-    // eslint-disable-next-line no-console
-    console.log(`Passed Tests: ${performanceMetrics.summary.passedTests}`)
-    // eslint-disable-next-line no-console
-    console.log(`Average Response Time: ${performanceMetrics.summary.averageResponseTime}ms`)
-    // eslint-disable-next-line no-console
-    console.log(`Max Response Time: ${performanceMetrics.summary.maxResponseTime}ms`)
-    // eslint-disable-next-line no-console
-    console.log(`Min Response Time: ${performanceMetrics.summary.minResponseTime}ms`)
-=======
     // Performance test summary logging
     logger.info('Performance Test Summary:', {
       totalTests: performanceMetrics.summary.totalTests,
@@ -101,7 +83,6 @@
       maxResponseTime: `${performanceMetrics.summary.maxResponseTime}ms`,
       minResponseTime: `${performanceMetrics.summary.minResponseTime}ms`
     })
->>>>>>> 4d6c5d07
   })
 
   beforeEach(async () => {
@@ -293,15 +274,6 @@
       const duration = Date.now() - startTime
       const tweetsPerSecond = (tweets.length / (duration / 1000)).toFixed(2)
 
-<<<<<<< HEAD
-      recordMetric('batch_tweet_generation', duration, tweets.length === articles.length, {
-        articlesCount: articles.length,
-        tweetsGenerated: tweets.length,
-        tweetsPerSecond,
-        avgTweetLength: (tweets.reduce((sum, t) => sum + t.text.length, 0) /
-          tweets.length).toFixed(1)
-      })
-=======
       recordMetric('batch_tweet_generation', duration,
         tweets.length === articles.length, {
           articlesCount: articles.length,
@@ -310,7 +282,6 @@
           avgTweetLength: (tweets.reduce((sum, t) => sum + t.text.length, 0) /
             tweets.length).toFixed(1)
         })
->>>>>>> 4d6c5d07
 
       expect(duration).toBeLessThan(15000) // 15秒以内
       expect(tweets.length).toBe(articles.length)
@@ -501,12 +472,6 @@
  */
 function generateMockArticles (count, aiRelated = false) {
   const articles = []
-<<<<<<< HEAD
-  const aiKeywords = ['artificial intelligence', 'machine learning', 'deep learning',
-    'neural network', 'AI', 'ML', 'algorithm', 'automation']
-  const generalKeywords = ['technology', 'innovation', 'software',
-    'development', 'business', 'research']
-=======
   const aiKeywords = [
     'artificial intelligence', 'machine learning', 'deep learning',
     'neural network', 'AI', 'ML', 'algorithm', 'automation'
@@ -515,7 +480,6 @@
     'technology', 'innovation', 'software',
     'development', 'business', 'research'
   ]
->>>>>>> 4d6c5d07
 
   for (let i = 0; i < count; i++) {
     const keywords = aiRelated ? aiKeywords : [...aiKeywords, ...generalKeywords]
