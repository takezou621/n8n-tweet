/**
 * FeedParser unit tests
 * RSS フィード解析機能のテスト
 * TDD Red → Green → Refactor approach
 */

const FeedParser = require('../../src/utils/feed-parser')
const path = require('path')

describe('FeedParser', () => {
  let feedParser
  let mockConfig

  beforeEach(() => {
    mockConfig = {
      timeout: 30000,
      retryAttempts: 2,
      retryDelay: 5000,
      userAgent: 'test-bot/1.0.0',
      rateLimitDelay: 100,
      maxConcurrentFeeds: 5,
      logLevel: 'info',
      maxRetries: 3
    }
    feedParser = new FeedParser(mockConfig)
  })

  afterEach(() => {
    jest.clearAllMocks()
  })

  describe('constructor', () => {
    it('should initialize with correct configuration', () => {
      expect(feedParser.config).toEqual(mockConfig)
      expect(feedParser.logger).toBeDefined()
    })

    it('should use default config when none provided', () => {
      const defaultParser = new FeedParser()
      expect(defaultParser.config.timeout).toBe(30000)
      expect(defaultParser.config.retryAttempts).toBe(2)
      expect(defaultParser.config.maxRetries).toBe(3)
      expect(defaultParser.config.logLevel).toBe('info')
    })
  })

  describe('loadFeedConfig', () => {
    it('should load RSS feed configuration from file', async () => {
      const configPath = path.join(__dirname, '../../config/rss-feeds.json')
      const config = await feedParser.loadFeedConfig(configPath)

      expect(config).toHaveProperty('feeds')
      expect(config).toHaveProperty('globalSettings')
      expect(config).toHaveProperty('categories')
      expect(Array.isArray(config.feeds)).toBe(true)
      expect(config.feeds.length).toBeGreaterThan(0)
    })

    it('should handle missing config file gracefully', async () => {
      const invalidPath = '/non/existent/path.json'

      await expect(feedParser.loadFeedConfig(invalidPath))
        .rejects.toThrow('Failed to load feed configuration')
    })
  })

  describe('validateFeedConfig', () => {
    it('should validate correct feed configuration', () => {
      const validConfig = {
        name: 'Test Feed',
        url: 'https://example.com/rss',
        category: 'test',
        enabled: true,
        timeout: 30000,
        retryAttempts: 2
      }

      expect(() => feedParser.validateFeedConfig(validConfig)).not.toThrow()
    })

    it('should reject invalid feed configuration', () => {
      const invalidConfigs = [
        { name: '', url: 'https://example.com/rss' }, // empty name
        { name: 'Test', url: '' }, // empty URL
        { name: 'Test', url: 'invalid-url' }, // invalid URL format
        { name: 'Test', url: 'https://example.com/rss', timeout: -1 }, // negative timeout
        { name: 'Test', url: 'https://example.com/rss', retryAttempts: -1 } // negative retry
      ]

      invalidConfigs.forEach(config => {
        expect(() => feedParser.validateFeedConfig(config))
          .toThrow('Invalid feed configuration')
      })
    })
  })

  describe('parseFeed', () => {
    const mockFeedData = {
      title: 'Test Feed',
      description: 'Test feed description',
      items: [
        {
          title: 'Test Article 1',
          description: 'This is a test article about artificial intelligence',
          link: 'https://example.com/article1',
          pubDate: new Date('2025-07-06T00:00:00Z'),
          guid: 'test-guid-1'
        },
        {
          title: 'Test Article 2',
          description: 'Another AI research article',
          link: 'https://example.com/article2',
          pubDate: new Date('2025-07-05T00:00:00Z'),
          guid: 'test-guid-2'
        }
      ]
    }

    it('should parse RSS feed successfully', async () => {
      // Mock the rss-parser directly on the instance
      feedParser.rssParser.parseURL = jest.fn().mockResolvedValue(mockFeedData)

      const feedUrl = 'https://example.com/rss'
      const feedConfig = {
        name: 'Test Feed',
        url: feedUrl,
        category: 'test',
        timeout: 30000
      }

      const result = await feedParser.parseFeed(feedConfig)

      expect(result).toHaveProperty('metadata')
      expect(result).toHaveProperty('items')
      expect(result.metadata.title).toBe('Test Feed')
      expect(result.items).toHaveLength(2)
      expect(result.items[0]).toHaveProperty('title')
      expect(result.items[0]).toHaveProperty('description')
      expect(result.items[0]).toHaveProperty('link')
      expect(result.items[0]).toHaveProperty('pubDate')
      expect(result.items[0]).toHaveProperty('guid')
    })

    it('should handle feed parsing errors', async () => {
      feedParser.rssParser.parseURL = jest.fn().mockRejectedValue(new Error('Network error'))

      const feedConfig = {
        name: 'Test Feed',
        url: 'https://invalid-url.com/rss',
        category: 'test'
      }

      await expect(feedParser.parseFeed(feedConfig))
        .rejects.toThrow('Failed to parse RSS feed')
    })

    it('should handle timeout errors', async () => {
      feedParser.rssParser.parseURL = jest.fn().mockImplementation(() =>
        new Promise((_resolve, reject) =>
          setTimeout(() => reject(new Error('Timeout')), 100)
        )
      )

      const feedConfig = {
        name: 'Test Feed',
        url: 'https://slow-feed.com/rss',
        category: 'test',
        timeout: 50
      }

      await expect(feedParser.parseFeed(feedConfig))
        .rejects.toThrow('Failed to parse RSS feed')
    })
  })

  describe('enrichFeedItems', () => {
    it('should enrich feed items with metadata', () => {
      const rawItems = [
        {
          title: 'AI Research Paper',
          description: 'New breakthrough in machine learning',
          link: 'https://example.com/paper',
          pubDate: new Date('2025-07-06T00:00:00Z'),
          guid: 'paper-1'
        }
      ]

      const feedConfig = {
        name: 'Research Feed',
        category: 'research',
        priority: 'high'
      }

      const enrichedItems = feedParser.enrichFeedItems(rawItems, feedConfig)

      expect(enrichedItems).toHaveLength(1)
      expect(enrichedItems[0]).toHaveProperty('feedName', 'Research Feed')
      expect(enrichedItems[0]).toHaveProperty('category', 'research')
      expect(enrichedItems[0]).toHaveProperty('priority', 'high')
      expect(enrichedItems[0]).toHaveProperty('processedAt')
      expect(enrichedItems[0]).toHaveProperty('wordCount')
      expect(enrichedItems[0]).toHaveProperty('estimatedReadTime')
    })

    it('should calculate word count and reading time', () => {
      const rawItems = [
        {
          title: 'Test Article',
          description: 'This is a test description with multiple words for testing purposes',
          link: 'https://example.com/test'
        }
      ]

      const feedConfig = { name: 'Test', category: 'test' }
      const enrichedItems = feedParser.enrichFeedItems(rawItems, feedConfig)

      expect(enrichedItems[0].wordCount).toBeGreaterThan(0)
      expect(enrichedItems[0].estimatedReadTime).toBeGreaterThan(0)
    })
  })

  describe('parseMultipleFeeds', () => {
    it('should parse multiple feeds concurrently', async () => {
      const feedConfigs = [
        {
          name: 'Feed 1',
          url: 'https://example1.com/rss',
          category: 'test',
          enabled: true
        },
        {
          name: 'Feed 2',
          url: 'https://example2.com/rss',
          category: 'test',
          enabled: true
        },
        {
          name: 'Feed 3',
          url: 'https://example3.com/rss',
          category: 'test',
          enabled: false // disabled feed
        }
      ]

      // Mock successful parsing for enabled feeds
      feedParser.parseFeed = jest.fn()
        .mockResolvedValueOnce({
          metadata: { title: 'Feed 1' },
          items: [{ title: 'Article 1' }]
        })
        .mockResolvedValueOnce({
          metadata: { title: 'Feed 2' },
          items: [{ title: 'Article 2' }]
        })

      const results = await feedParser.parseMultipleFeeds(feedConfigs)

      expect(results).toHaveLength(2) // Only enabled feeds
      expect(feedParser.parseFeed).toHaveBeenCalledTimes(2)
    })

    it('should handle individual feed failures gracefully', async () => {
      const feedConfigs = [
        {
          name: 'Good Feed',
          url: 'https://good.com/rss',
          category: 'test',
          enabled: true
        },
        {
          name: 'Bad Feed',
          url: 'https://bad.com/rss',
          category: 'test',
          enabled: true
        }
      ]

      feedParser.parseWithRetry = jest.fn()
        .mockResolvedValueOnce({
          metadata: { title: 'Good Feed' },
          items: [{ title: 'Good Article' }]
        })
        .mockRejectedValueOnce(new Error('Bad feed error'))

      const results = await feedParser.parseMultipleFeeds(feedConfigs)

      expect(results).toHaveLength(2) // Both successful and failed feeds returned
<<<<<<< HEAD
      const successfulFeed = results.find(r => r.success)
      expect(successfulFeed).toBeTruthy()
      expect(successfulFeed.metadata.title).toBe('Good Feed')
=======
      expect(results[0].success).toBe(true)
>>>>>>> c63e6cea
      expect(results[0].metadata.title).toBe('Good Feed')
      expect(results[1].success).toBe(false)
      expect(results[1].error).toBe('Bad feed error')
    })
  })

  describe('retry mechanism', () => {
    it('should retry failed requests according to config', async () => {
      const feedConfig = {
        name: 'Retry Feed',
        url: 'https://retry.com/rss',
        category: 'test',
        retryAttempts: 3
      }

      let attemptCount = 0
      feedParser.parseFeed = jest.fn().mockImplementation(async () => {
        attemptCount++
        if (attemptCount < 3) {
          throw new Error('Temporary failure')
        }
        return { metadata: { title: 'Success' }, items: [] }
      })

      const result = await feedParser.parseWithRetry(feedConfig)

      expect(attemptCount).toBe(3)
      expect(result.metadata.title).toBe('Success')
    })

    it('should fail after maximum retry attempts', async () => {
      const feedConfig = {
        name: 'Failing Feed',
        url: 'https://failing.com/rss',
        category: 'test',
        retryAttempts: 2
      }

      feedParser.parseFeed = jest.fn()
        .mockRejectedValue(new Error('Persistent failure'))

      await expect(feedParser.parseWithRetry(feedConfig))
        .rejects.toThrow('Max retry attempts exceeded')

      expect(feedParser.parseFeed).toHaveBeenCalledTimes(2)
    })
  })

  describe('error handling', () => {
    it('should log errors appropriately', async () => {
      const loggerWarnSpy = jest.spyOn(feedParser.logger, 'warn')

      const feedConfig = {
        name: 'Error Feed',
        url: 'https://error.com/rss',
        category: 'test',
        retryAttempts: 2
      }

      feedParser.parseFeed = jest.fn()
        .mockRejectedValue(new Error('Test error'))

      try {
        await feedParser.parseWithRetry(feedConfig)
      } catch (error) {
        // Expected to fail
      }

      expect(loggerWarnSpy).toHaveBeenCalledWith(
        expect.stringContaining('Feed parsing failed'),
        expect.objectContaining({
          feedName: 'Error Feed',
          error: expect.any(Error),
          attempt: expect.any(Number),
          maxRetries: expect.any(Number)
        })
      )
    })
  })
})<|MERGE_RESOLUTION|>--- conflicted
+++ resolved
@@ -285,13 +285,6 @@
       const results = await feedParser.parseMultipleFeeds(feedConfigs)
 
       expect(results).toHaveLength(2) // Both successful and failed feeds returned
-<<<<<<< HEAD
-      const successfulFeed = results.find(r => r.success)
-      expect(successfulFeed).toBeTruthy()
-      expect(successfulFeed.metadata.title).toBe('Good Feed')
-=======
-      expect(results[0].success).toBe(true)
->>>>>>> c63e6cea
       expect(results[0].metadata.title).toBe('Good Feed')
       expect(results[1].success).toBe(false)
       expect(results[1].error).toBe('Bad feed error')
