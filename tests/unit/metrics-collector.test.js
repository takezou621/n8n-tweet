--- conflicted
+++ resolved
@@ -234,11 +234,6 @@
       // 実行時間メトリクスが記録されているかチェック
       expect(metricsCollector.customMetrics.has('test_operation_duration_ms')).toBe(true)
       const durationMetric = metricsCollector.customMetrics.get('test_operation_duration_ms')
-<<<<<<< HEAD
-      expect(durationMetric.value).toBeGreaterThanOrEqual(9) // Allow for timing variation
-=======
-      expect(durationMetric.value).toBeGreaterThanOrEqual(5) // より寛容な閾値
->>>>>>> c63e6cea
       expect(durationMetric.history[0].tags.status).toBe('success')
     })
 
