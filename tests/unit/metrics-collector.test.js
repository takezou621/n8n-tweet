/**
 * MetricsCollector クラスのユニットテスト
 * TDD方式での包括的テスト実装
 */

const MetricsCollector = require('../../src/monitoring/metrics-collector')
const fs = require('fs').promises

describe('MetricsCollector', () => {
  let metricsCollector
  let mockBot

  beforeEach(() => {
    // モックボットオブジェクトを作成
    mockBot = {
      twitterClient: {
        getStats: jest.fn().mockReturnValue({
          total: 100,
          successful: 95,
          failed: 5
        })
      },
      lastFeedResults: {
        allItems: new Array(50),
        filteredItems: new Array(30),
        uniqueItems: new Array(25),
        tweets: new Array(20),
        optimalTweets: new Array(15)
      }
    }

    metricsCollector = new MetricsCollector({
      collectInterval: 1000,
      maxHistory: 100,
      enableCollection: true,
      metricsFile: '/tmp/test-metrics.json',
      logLevel: 'error' // テスト中はエラーレベルのみ
    })
  })

  afterEach(() => {
    if (metricsCollector) {
      metricsCollector.stopPeriodicCollection()
    }
    jest.clearAllMocks()
  })

  describe('初期化', () => {
    test('デフォルト設定でMetricsCollectorインスタンスが作成できる', () => {
      const defaultCollector = new MetricsCollector()
      expect(defaultCollector).toBeInstanceOf(MetricsCollector)
      expect(defaultCollector.config.collectInterval).toBe(60000)
      expect(defaultCollector.config.maxHistory).toBe(10000)
      expect(defaultCollector.config.enableCollection).toBe(true)
      defaultCollector.stopPeriodicCollection()
    })

    test('カスタム設定でMetricsCollectorインスタンスが作成できる', () => {
      expect(metricsCollector).toBeInstanceOf(MetricsCollector)
      expect(metricsCollector.config.collectInterval).toBe(1000)
      expect(metricsCollector.config.maxHistory).toBe(100)
      expect(metricsCollector.config.metricsFile).toBe('/tmp/test-metrics.json')
    })

    test('初期状態では空のマップが設定されている', () => {
      expect(metricsCollector.metrics.size).toBe(0)
      expect(metricsCollector.customMetrics.size).toBe(0)
      expect(metricsCollector.timeSeries.size).toBe(0)
      expect(metricsCollector.isCollecting).toBe(false)
    })
  })

  describe('メトリクス登録', () => {
    test('カウンターメトリクスを登録できる', () => {
      metricsCollector.registerMetric('test_counter', 'counter', 'Test counter metric')

      expect(metricsCollector.customMetrics.has('test_counter')).toBe(true)

      const metric = metricsCollector.customMetrics.get('test_counter')
      expect(metric.name).toBe('test_counter')
      expect(metric.type).toBe('counter')
      expect(metric.description).toBe('Test counter metric')
      expect(metric.value).toBe(0)
      expect(metric.history).toEqual([])
    })

    test('ゲージメトリクスを登録できる', () => {
      metricsCollector.registerMetric('test_gauge', 'gauge', 'Test gauge metric')

      const metric = metricsCollector.customMetrics.get('test_gauge')
      expect(metric.type).toBe('gauge')
      expect(metric.value).toBe(null)
    })

    test('ヒストグラムメトリクスを登録できる', () => {
      metricsCollector.registerMetric('test_histogram', 'histogram', 'Test histogram metric')

      const metric = metricsCollector.customMetrics.get('test_histogram')
      expect(metric.type).toBe('histogram')
      expect(metric.value).toBe(null)
    })

    test('メトリクス名なしでの登録はエラーをスローする', () => {
      expect(() => {
        metricsCollector.registerMetric(null)
      }).toThrow('Metric name is required')

      expect(() => {
        metricsCollector.registerMetric('')
      }).toThrow('Metric name is required')
    })
  })

  describe('メトリクス記録', () => {
    test('カウンターメトリクスの値を記録できる', () => {
      metricsCollector.registerMetric('test_counter', 'counter')

      metricsCollector.recordMetric('test_counter', 5)

      const metric = metricsCollector.customMetrics.get('test_counter')
      expect(metric.value).toBe(5)
      expect(metric.history.length).toBe(1)
      expect(metric.history[0].value).toBe(5)
      expect(metric.history[0].tags).toEqual({})
    })

    test('カウンターメトリクスの値が累積される', () => {
      metricsCollector.registerMetric('test_counter', 'counter')

      metricsCollector.recordMetric('test_counter', 3)
      metricsCollector.recordMetric('test_counter', 2)

      const metric = metricsCollector.customMetrics.get('test_counter')
      expect(metric.value).toBe(5)
      expect(metric.history.length).toBe(2)
      expect(metric.history[1].value).toBe(5)
    })

    test('ゲージメトリクスの値を記録できる', () => {
      metricsCollector.registerMetric('test_gauge', 'gauge')

      metricsCollector.recordMetric('test_gauge', 42)

      const metric = metricsCollector.customMetrics.get('test_gauge')
      expect(metric.value).toBe(42)
    })

    test('タグ付きでメトリクスを記録できる', () => {
      metricsCollector.registerMetric('test_metric', 'gauge')

      const tags = { region: 'us-east-1', service: 'api' }
      metricsCollector.recordMetric('test_metric', 100, tags)

      const metric = metricsCollector.customMetrics.get('test_metric')
      expect(metric.history[0].tags).toEqual(tags)
    })

    test('未登録のメトリクスは自動登録される', () => {
      expect(metricsCollector.customMetrics.has('auto_metric')).toBe(false)

      metricsCollector.recordMetric('auto_metric', 123)

      expect(metricsCollector.customMetrics.has('auto_metric')).toBe(true)
      const metric = metricsCollector.customMetrics.get('auto_metric')
      expect(metric.type).toBe('gauge')
      expect(metric.description).toBe('Auto-registered metric')
      expect(metric.value).toBe(123)
    })

    test('時系列データが記録される', () => {
      metricsCollector.registerMetric('timeseries_test', 'gauge')

      metricsCollector.recordMetric('timeseries_test', 50)
      metricsCollector.recordMetric('timeseries_test', 75)

      expect(metricsCollector.timeSeries.has('timeseries_test')).toBe(true)
      const timeSeries = metricsCollector.timeSeries.get('timeseries_test')
      expect(timeSeries.length).toBe(2)
      expect(timeSeries[0].value).toBe(50)
      expect(timeSeries[1].value).toBe(75)
    })

    test('履歴サイズが制限される', () => {
      // 小さな履歴サイズで設定
      metricsCollector.config.maxHistory = 3
      metricsCollector.registerMetric('limited_metric', 'gauge')

      // 制限を超える数の記録
      for (let i = 1; i <= 5; i++) {
        metricsCollector.recordMetric('limited_metric', i)
      }

      const metric = metricsCollector.customMetrics.get('limited_metric')
      expect(metric.history.length).toBe(3)
      expect(metric.history[0].value).toBe(3) // 最初の2つは削除されている
      expect(metric.history[2].value).toBe(5)

      const timeSeries = metricsCollector.timeSeries.get('limited_metric')
      expect(timeSeries.length).toBe(3)
    })
  })

  describe('便利メソッド', () => {
    test('incrementCounterメソッドが動作する', () => {
      metricsCollector.registerMetric('counter_test', 'counter')

      metricsCollector.incrementCounter('counter_test')
      metricsCollector.incrementCounter('counter_test', 5)

      const metric = metricsCollector.customMetrics.get('counter_test')
      expect(metric.value).toBe(6) // 1 + 5
    })

    test('setGaugeメソッドが動作する', () => {
      metricsCollector.registerMetric('gauge_test', 'gauge')

      metricsCollector.setGauge('gauge_test', 250)

      const metric = metricsCollector.customMetrics.get('gauge_test')
      expect(metric.value).toBe(250)
    })

    test('measureExecutionTimeメソッドが成功時の実行時間を測定する', async () => {
      const testFunction = jest.fn().mockImplementation(async () => {
        await new Promise(resolve => setTimeout(resolve, 15))
        return 'success'
      })

      const result = await metricsCollector.measureExecutionTime('test_operation', testFunction)

      expect(result).toBe('success')
      expect(testFunction).toHaveBeenCalled()

      // 実行時間メトリクスが記録されているかチェック
      expect(metricsCollector.customMetrics.has('test_operation_duration_ms')).toBe(true)
      const durationMetric = metricsCollector.customMetrics.get('test_operation_duration_ms')
<<<<<<< HEAD
=======
      expect(durationMetric.value).toBeGreaterThanOrEqual(5) // 5ms以上に調整（CI環境での時間変動を考慮）
>>>>>>> 4d6c5d07
      expect(durationMetric.history[0].tags.status).toBe('success')
    })

    test('measureExecutionTimeメソッドがエラー時の実行時間を測定する', async () => {
      const testFunction = jest.fn().mockImplementation(async () => {
        await new Promise(resolve => setTimeout(resolve, 5))
        throw new Error('Test error')
      })

      await expect(
        metricsCollector.measureExecutionTime('error_operation', testFunction)
      ).rejects.toThrow('Test error')

      // 実行時間とエラーカウントが記録されているかチェック
      expect(metricsCollector.customMetrics.has('error_operation_duration_ms')).toBe(true)
      expect(metricsCollector.customMetrics.has('error_operation_errors')).toBe(true)

      const durationMetric = metricsCollector.customMetrics.get('error_operation_duration_ms')
      expect(durationMetric.history[0].tags.status).toBe('error')

      const errorMetric = metricsCollector.customMetrics.get('error_operation_errors')
      expect(errorMetric.value).toBe(1)
    })
  })

  describe('システムメトリクス収集', () => {
    test('システムメトリクスを収集できる', () => {
      // まず基本的なsetGaugeテスト
      metricsCollector.setGauge('test_gauge', 42)
      const testGauge = metricsCollector.customMetrics.get('test_gauge')
      expect(testGauge.value).toBe(42)

      metricsCollector.collectSystemMetrics()

      // メモリメトリクス
      expect(metricsCollector.customMetrics.has('system_memory_used_bytes')).toBe(true)
      expect(metricsCollector.customMetrics.has('system_memory_heap_used_bytes')).toBe(true)
      expect(metricsCollector.customMetrics.has('system_memory_heap_total_bytes')).toBe(true)
      expect(metricsCollector.customMetrics.has('system_memory_external_bytes')).toBe(true)

      // CPUメトリクス
      expect(metricsCollector.customMetrics.has('system_cpu_user_microseconds')).toBe(true)
      expect(metricsCollector.customMetrics.has('system_cpu_system_microseconds')).toBe(true)

      // プロセスメトリクス
      expect(metricsCollector.customMetrics.has('system_process_uptime_seconds')).toBe(true)

      // 値が数値であることを確認
      const memUsed = metricsCollector.customMetrics.get('system_memory_used_bytes')
      expect(memUsed).toBeDefined()

      // メトリクスの値が正しく設定されているかチェック（null でなければOK）
      expect(memUsed.value).not.toBe(null)
<<<<<<< HEAD
      if (memUsed.value !== undefined) {
        // eslint-disable-next-line jest/no-conditional-expect
        expect(typeof memUsed.value).toBe('number')
        // eslint-disable-next-line jest/no-conditional-expect
        expect(memUsed.value).toBeGreaterThan(0)
      }
=======
      expect(memUsed.value).toBeDefined()
      expect(typeof memUsed.value).toBe('number')
      expect(memUsed.value).toBeGreaterThan(0)
>>>>>>> 4d6c5d07
    })
  })

  describe('アプリケーションメトリクス収集', () => {
    test('ボットオブジェクトからアプリケーションメトリクスを収集できる', () => {
      metricsCollector.collectApplicationMetrics(mockBot)

      // Twitterメトリクス
      expect(metricsCollector.customMetrics.get('twitter_total_posts').value).toBe(100)
      expect(metricsCollector.customMetrics.get('twitter_successful_posts').value).toBe(95)
      expect(metricsCollector.customMetrics.get('twitter_failed_posts').value).toBe(5)
      expect(metricsCollector.customMetrics.get('twitter_success_rate_percentage').value).toBe(95)

      // フィード処理メトリクス
      expect(metricsCollector.customMetrics.get('rss_items_processed').value).toBe(50)
      expect(metricsCollector.customMetrics.get('rss_items_filtered').value).toBe(30)
      expect(metricsCollector.customMetrics.get('rss_items_unique').value).toBe(25)
      expect(metricsCollector.customMetrics.get('tweets_generated').value).toBe(20)
      expect(metricsCollector.customMetrics.get('tweets_optimal').value).toBe(15)

      // コンポーネントメトリクス
      expect(metricsCollector.customMetrics.get('components_total').value).toBe(5)
    })

    test('ボットオブジェクトがない場合は何もしない', () => {
      const initialSize = metricsCollector.customMetrics.size

      metricsCollector.collectApplicationMetrics(null)

      expect(metricsCollector.customMetrics.size).toBe(initialSize)
    })

    test('不完全なボットオブジェクトでもエラーなく動作する', () => {
      const incompleteBot = {
        twitterClient: null,
        lastFeedResults: null
      }

      expect(() => {
        metricsCollector.collectApplicationMetrics(incompleteBot)
      }).not.toThrow()
    })
  })

  describe('全メトリクス収集', () => {
    test('全メトリクスを収集できる', async () => {
      await metricsCollector.collectAllMetrics(mockBot)

      // システムメトリクスとアプリケーションメトリクスの両方が収集されている
      expect(metricsCollector.customMetrics.has('system_memory_used_bytes')).toBe(true)
      expect(metricsCollector.customMetrics.has('twitter_total_posts')).toBe(true)
    })
  })

  describe('メトリクス統計', () => {
    beforeEach(() => {
      metricsCollector.registerMetric('stats_test', 'gauge')

      // テストデータを作成
      const values = [10, 20, 30, 40, 50]
      values.forEach(value => {
        metricsCollector.recordMetric('stats_test', value)
      })
    })

    test('メトリクス統計を取得できる', () => {
      const stats = metricsCollector.getMetricStats('stats_test')

      expect(stats).toBeDefined()
      expect(stats.count).toBe(5)
      expect(stats.sum).toBe(150)
      expect(stats.avg).toBe(30)
      expect(stats.min).toBe(10)
      expect(stats.max).toBe(50)
      expect(stats.p50).toBe(30)
      expect(stats.p95).toBe(50)
      expect(stats.p99).toBe(50)
      expect(stats.latest).toBe(50)
    })

    test('存在しないメトリクスの統計はnullを返す', () => {
      const stats = metricsCollector.getMetricStats('nonexistent')
      expect(stats).toBe(null)
    })

    test('データがない場合はnullを返す', () => {
      metricsCollector.registerMetric('empty_metric', 'gauge')
      const stats = metricsCollector.getMetricStats('empty_metric')
      expect(stats).toBe(null)
    })

    test('時間範囲を指定してメトリクス統計を取得できる', async () => {
      // 少し待ってから新しいデータを追加
      await new Promise(resolve => setTimeout(resolve, 10))
      metricsCollector.recordMetric('stats_test', 60)

<<<<<<< HEAD
      // より長い時間範囲で統計取得（すべての値が取得されることを確認）
      const stats = metricsCollector.getMetricStats('stats_test', 60000) // 60秒
=======
      // 極端に短い時間範囲で統計取得（最新の値のみ取得されることを確認）
      const stats = metricsCollector.getMetricStats('stats_test', 1)
>>>>>>> 4d6c5d07
      expect(stats).toBeDefined()
      expect(stats.count).toBeGreaterThanOrEqual(1)
      expect(stats.latest).toBe(60)
    })
  })

  describe('全メトリクス要約', () => {
    test('全メトリクスの要約を取得できる', () => {
      metricsCollector.registerMetric('summary_counter', 'counter', 'Test counter')
      metricsCollector.registerMetric('summary_gauge', 'gauge', 'Test gauge')

      metricsCollector.recordMetric('summary_counter', 5)
      metricsCollector.recordMetric('summary_gauge', 25)

      const summary = metricsCollector.getAllMetricsSummary()

      expect(summary.timestamp).toBeDefined()
      expect(summary.timeRange).toBe(3600) // デフォルト1時間
      expect(summary.metrics).toHaveProperty('summary_counter')
      expect(summary.metrics).toHaveProperty('summary_gauge')

      expect(summary.metrics.summary_counter.type).toBe('counter')
      expect(summary.metrics.summary_counter.currentValue).toBe(5)
      expect(summary.metrics.summary_gauge.type).toBe('gauge')
      expect(summary.metrics.summary_gauge.currentValue).toBe(25)
    })
  })

  describe('定期収集', () => {
    test('定期メトリクス収集を開始できる', () => {
      expect(metricsCollector.isCollecting).toBe(false)

      metricsCollector.startPeriodicCollection(mockBot)

      expect(metricsCollector.isCollecting).toBe(true)
      expect(metricsCollector.intervalId).toBeDefined()
    })

    test('すでに実行中の場合は重複開始しない', () => {
      metricsCollector.startPeriodicCollection(mockBot)
      const firstIntervalId = metricsCollector.intervalId

      metricsCollector.startPeriodicCollection(mockBot)

      expect(metricsCollector.intervalId).toBe(firstIntervalId)
    })

    test('収集が無効化されている場合は開始しない', () => {
      metricsCollector.config.enableCollection = false

      metricsCollector.startPeriodicCollection(mockBot)

      expect(metricsCollector.isCollecting).toBe(false)
      expect(metricsCollector.intervalId).toBe(null)
    })

    test('定期メトリクス収集を停止できる', () => {
      metricsCollector.startPeriodicCollection(mockBot)
      expect(metricsCollector.isCollecting).toBe(true)

      metricsCollector.stopPeriodicCollection()

      expect(metricsCollector.isCollecting).toBe(false)
      expect(metricsCollector.intervalId).toBe(null)
    })

    test('停止されていない場合の停止処理はエラーなく実行される', () => {
      expect(() => {
        metricsCollector.stopPeriodicCollection()
      }).not.toThrow()
    })
  })

  describe('ファイル操作', () => {
    const testFilePath = '/tmp/metrics-test.json'

    afterEach(async () => {
      // テストファイルをクリーンアップ
      try {
        await fs.unlink(testFilePath)
      } catch (error) {
        // ファイルが存在しない場合は無視
      }
    })

    test('メトリクスをファイルに保存できる', async () => {
      metricsCollector.registerMetric('save_test', 'counter', 'Save test metric')
      metricsCollector.recordMetric('save_test', 42)

      await metricsCollector.saveMetricsToFile(testFilePath)

      const fileContent = await fs.readFile(testFilePath, 'utf8')
      const data = JSON.parse(fileContent)

      expect(data.exported).toBeDefined()
      expect(data.config).toBeDefined()
      expect(data.metrics).toHaveProperty('save_test')
      expect(data.timeSeries).toHaveProperty('save_test')
    })

    test('メトリクスをファイルから読み込める', async () => {
      // まずメトリクスを保存
      metricsCollector.registerMetric('load_test', 'gauge', 'Load test metric')
      metricsCollector.recordMetric('load_test', 75)
      await metricsCollector.saveMetricsToFile(testFilePath)

      // 新しいCollectorインスタンスを作成
      const newCollector = new MetricsCollector({ enableCollection: false })
      expect(newCollector.customMetrics.size).toBe(0)

      // メトリクスを読み込み
      await newCollector.loadMetricsFromFile(testFilePath)

      expect(newCollector.customMetrics.size).toBe(1)
      expect(newCollector.customMetrics.has('load_test')).toBe(true)
      expect(newCollector.timeSeries.has('load_test')).toBe(true)

      newCollector.stopPeriodicCollection()
    })

    test('存在しないファイルの読み込みはエラーをスローする', async () => {
      await expect(
        metricsCollector.loadMetricsFromFile('/nonexistent/path/file.json')
      ).rejects.toThrow()
    })
  })

  describe('クリーンアップ', () => {
    test('クリーンアップ処理が正常に実行される', async () => {
      metricsCollector.startPeriodicCollection(mockBot)
      metricsCollector.registerMetric('cleanup_test', 'counter')
      metricsCollector.recordMetric('cleanup_test', 10)

      expect(metricsCollector.isCollecting).toBe(true)
      expect(metricsCollector.customMetrics.size).toBeGreaterThan(0)

      await metricsCollector.cleanup()

      expect(metricsCollector.isCollecting).toBe(false)
      expect(metricsCollector.customMetrics.size).toBe(0)
      expect(metricsCollector.timeSeries.size).toBe(0)
    })

    test('収集が無効化されている場合はファイル保存をスキップする', async () => {
      metricsCollector.config.enableCollection = false
      metricsCollector.registerMetric('no_save_test', 'counter')

      // ファイル保存をスパイ
      const saveSpy = jest.spyOn(metricsCollector, 'saveMetricsToFile')

      await metricsCollector.cleanup()

      expect(saveSpy).not.toHaveBeenCalled()
    })
  })
})<|MERGE_RESOLUTION|>--- conflicted
+++ resolved
@@ -222,7 +222,7 @@
 
     test('measureExecutionTimeメソッドが成功時の実行時間を測定する', async () => {
       const testFunction = jest.fn().mockImplementation(async () => {
-        await new Promise(resolve => setTimeout(resolve, 15))
+        await new Promise(resolve => setTimeout(resolve, 10))
         return 'success'
       })
 
@@ -234,10 +234,7 @@
       // 実行時間メトリクスが記録されているかチェック
       expect(metricsCollector.customMetrics.has('test_operation_duration_ms')).toBe(true)
       const durationMetric = metricsCollector.customMetrics.get('test_operation_duration_ms')
-<<<<<<< HEAD
-=======
       expect(durationMetric.value).toBeGreaterThanOrEqual(5) // 5ms以上に調整（CI環境での時間変動を考慮）
->>>>>>> 4d6c5d07
       expect(durationMetric.history[0].tags.status).toBe('success')
     })
 
@@ -291,18 +288,9 @@
 
       // メトリクスの値が正しく設定されているかチェック（null でなければOK）
       expect(memUsed.value).not.toBe(null)
-<<<<<<< HEAD
-      if (memUsed.value !== undefined) {
-        // eslint-disable-next-line jest/no-conditional-expect
-        expect(typeof memUsed.value).toBe('number')
-        // eslint-disable-next-line jest/no-conditional-expect
-        expect(memUsed.value).toBeGreaterThan(0)
-      }
-=======
       expect(memUsed.value).toBeDefined()
       expect(typeof memUsed.value).toBe('number')
       expect(memUsed.value).toBeGreaterThan(0)
->>>>>>> 4d6c5d07
     })
   })
 
@@ -399,15 +387,10 @@
       await new Promise(resolve => setTimeout(resolve, 10))
       metricsCollector.recordMetric('stats_test', 60)
 
-<<<<<<< HEAD
-      // より長い時間範囲で統計取得（すべての値が取得されることを確認）
-      const stats = metricsCollector.getMetricStats('stats_test', 60000) // 60秒
-=======
       // 極端に短い時間範囲で統計取得（最新の値のみ取得されることを確認）
       const stats = metricsCollector.getMetricStats('stats_test', 1)
->>>>>>> 4d6c5d07
       expect(stats).toBeDefined()
-      expect(stats.count).toBeGreaterThanOrEqual(1)
+      expect(stats.count).toBe(1)
       expect(stats.latest).toBe(60)
     })
   })
