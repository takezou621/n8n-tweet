/**
 * Tweet Generator Comprehensive Test
 * ツイート生成機能の包括的なテスト（280文字制限対応確認）
 */

const TweetGenerator = require('../../src/generators/tweet-generator')

describe('TweetGenerator - 280文字制限対応テスト', () => {
  let generator

  beforeEach(() => {
    generator = new TweetGenerator({
      maxLength: 280,
      includeUrl: true,
      hashtagLimit: 3,
      reserveUrlLength: 23
    })
  })

  describe('1. 280文字制限の遵守確認', () => {
    test('長いタイトル・説明文を持つ記事での文字数チェック', async () => {
      const longArticle = {
        title: 'Revolutionary Machine Learning Algorithm Achieves Breakthrough Performance ' +
          'in Natural Language Processing Tasks with State-of-the-Art Results ' +
          'Across Multiple Benchmarks and Datasets',
        description: 'This groundbreaking research presents a novel deep learning architecture ' +
          'that combines transformer networks with advanced attention mechanisms to achieve ' +
          'unprecedented performance in natural language understanding tasks. The proposed ' +
          'model demonstrates significant improvements over existing approaches across multiple ' +
          'benchmarks including GLUE, SuperGLUE, and custom evaluation datasets. Our ' +
          'experiments show that this new architecture can handle complex linguistic ' +
          'phenomena with remarkable accuracy while maintaining computational efficiency. ' +
          'The implications for real-world applications are substantial, ranging from ' +
          'improved chatbots and virtual assistants to enhanced document analysis and ' +
          'automated content generation systems.',
        link: 'https://arxiv.org/abs/2024.01234.very-long-url-with-many-parameters' +
          '?param1=value1&param2=value2&param3=value3',
        feedName: 'ArXiv AI Papers',
        category: 'research',
        pubDate: new Date().toISOString(),
        scores: {
          relevance: 0.95,
          quality: 0.88,
          combined: 0.91
        }
      }

      const tweet = await generator.generateTweet(longArticle)

      expect(tweet).toBeTruthy()
      expect(tweet.content.length).toBeLessThanOrEqual(280)
      expect(tweet.metadata.length).toBe(tweet.content.length)

      console.log('長い記事のツイート:', {
        content: tweet.content,
        length: tweet.content.length,
        originalTitleLength: longArticle.title.length,
        originalDescriptionLength: longArticle.description.length
      })
    })

    test('URL込みでの文字数計算の正確性', async () => {
      const articleWithUrl = {
        title: 'Medium Length Title About AI Research Findings',
        description: 'This article discusses important findings in artificial intelligence ' +
          'research with practical implications.',
        link: 'https://example.com/very-long-url-path/with-multiple-segments/' +
          'and-query-parameters?test=true&source=ai',
        feedName: 'AI Research News',
        category: 'news',
        pubDate: new Date().toISOString()
      }

      const tweet = await generator.generateTweet(articleWithUrl)

      expect(tweet).toBeTruthy()
      expect(tweet.content.length).toBeLessThanOrEqual(280)

      // URLが含まれているかチェック
      expect(tweet.content).toContain('http')

      console.log('URL込みツイート:', {
        content: tweet.content,
        length: tweet.content.length,
        containsUrl: tweet.content.includes('http')
      })
    })

    test('ハッシュタグ込みでの総文字数確認', async () => {
      const hashtagTestArticle = {
        title: 'Deep Learning Neural Network Architecture Optimization',
        description: 'Advanced techniques for optimizing neural network architectures using machine learning and artificial intelligence methodologies.',
        link: 'https://research.example.com/papers/2024/neural-networks',
        feedName: 'Deep Learning Research',
        category: 'research',
        pubDate: new Date().toISOString()
      }

      const categories = {
        research: {
          hashtagPrefix: '#DeepLearning'
        }
      }

      const tweet = await generator.generateTweet(hashtagTestArticle, categories)

      expect(tweet).toBeTruthy()
      expect(tweet.content.length).toBeLessThanOrEqual(280)

      // ハッシュタグが含まれているかチェック
      const hashtagCount = (tweet.content.match(/#\w+/g) || []).length
      expect(hashtagCount).toBeGreaterThan(0)
      expect(hashtagCount).toBeLessThanOrEqual(3)

      console.log('ハッシュタグ込みツイート:', {
        content: tweet.content,
        length: tweet.content.length,
        hashtagCount,
        hashtags: tweet.metadata.hashtags
      })
    })
  })

  describe('2. 実際のRSSフィードデータでのテスト', () => {
    test('ArXiv AI の実際の記事データを使用', async () => {
      const arxivSamples = [
        {
          title: 'Attention Is All You Need: Transformer Networks for Neural Machine Translation',
          description: 'We propose a new simple network architecture, the Transformer, based solely on attention mechanisms, dispensing with recurrence and convolutions entirely. Experiments on two machine translation tasks show these models to be superior in quality while being more parallelizable and requiring significantly less time to train.',
          link: 'https://arxiv.org/abs/1706.03762',
          feedName: 'ArXiv Computer Science - Artificial Intelligence',
          category: 'research',
          pubDate: new Date().toISOString(),
          scores: { relevance: 0.99, quality: 0.95, combined: 0.97 }
        },
        {
          title: 'BERT: Pre-training of Deep Bidirectional Transformers for Language Understanding',
          description: 'We introduce a new language representation model called BERT, which stands for Bidirectional Encoder Representations from Transformers. Unlike recent language representation models, BERT is designed to pre-train deep bidirectional representations from unlabeled text by jointly conditioning on both left and right context in all layers.',
          link: 'https://arxiv.org/abs/1810.04805',
          feedName: 'ArXiv Computer Science - Computation and Language',
          category: 'research',
          pubDate: new Date().toISOString(),
          scores: { relevance: 0.98, quality: 0.93, combined: 0.96 }
        }
      ]

      for (const article of arxivSamples) {
        const tweet = await generator.generateTweet(article)

        expect(tweet).toBeTruthy()
        expect(tweet.content.length).toBeLessThanOrEqual(280)
        expect(tweet.content).toMatch(/[🔬📊🧪]/u) // Research emojis
        expect(tweet.metadata.engagementScore).toBeGreaterThan(0.5)

        console.log('ArXiv記事ツイート:', {
          title: article.title.substring(0, 50) + '...',
          content: tweet.content,
          length: tweet.content.length,
          engagement: tweet.metadata.engagementScore
        })
      }
    })

    test('MIT Technology Review の実際の記事データを使用', async () => {
      const mitSamples = [
        {
          title: 'How AI is revolutionizing drug discovery and development',
          description: 'Artificial intelligence is transforming pharmaceutical research by accelerating the identification of promising drug compounds and predicting their effectiveness before costly clinical trials begin.',
          link: 'https://www.technologyreview.com/2024/01/15/ai-drug-discovery/',
          feedName: 'MIT Technology Review',
          category: 'industry',
          pubDate: new Date().toISOString(),
          scores: { relevance: 0.87, quality: 0.91, combined: 0.89 }
        },
        {
          title: 'The latest breakthroughs in quantum machine learning',
          description: 'Researchers are exploring how quantum computing could exponentially speed up machine learning algorithms, potentially solving problems that are impossible for classical computers.',
          link: 'https://www.technologyreview.com/2024/01/20/quantum-ml-breakthrough/',
          feedName: 'MIT Technology Review',
          category: 'research',
          pubDate: new Date().toISOString(),
          scores: { relevance: 0.92, quality: 0.88, combined: 0.90 }
        }
      ]

      for (const article of mitSamples) {
        const tweet = await generator.generateTweet(article)

        expect(tweet).toBeTruthy()
        expect(tweet.content.length).toBeLessThanOrEqual(280)
        expect(tweet.metadata.engagementScore).toBeGreaterThan(0.6) // MIT articles should have high engagement

        console.log('MIT記事ツイート:', {
          title: article.title.substring(0, 50) + '...',
          content: tweet.content,
          length: tweet.content.length,
          engagement: tweet.metadata.engagementScore
        })
      }
    })

    test('日本語・英語両言語での動作確認', async () => {
      const multilingualSamples = [
        {
          title: 'AIによる自然言語処理の最新研究動向',
          description: '人工知能技術を活用した自然言語処理分野では、大規模言語モデルの性能向上と実用化が急速に進んでいます。最新の研究では、より効率的な学習手法と推論アルゴリズムが提案されています。',
          link: 'https://ai.jp/research/nlp-trends-2024',
          feedName: 'AI Research Japan',
          category: 'research',
          pubDate: new Date().toISOString(),
          scores: { relevance: 0.94, quality: 0.87, combined: 0.91 }
        },
        {
          title: 'Advanced Neural Architecture Search for Computer Vision',
          description: 'This paper presents novel approaches to automated neural architecture design for computer vision tasks, achieving state-of-the-art results on ImageNet and COCO datasets.',
          link: 'https://example.com/neural-architecture-search',
          feedName: 'Computer Vision Research',
          category: 'research',
          pubDate: new Date().toISOString(),
          scores: { relevance: 0.89, quality: 0.92, combined: 0.91 }
        }
      ]

      for (const article of multilingualSamples) {
        const tweet = await generator.generateTweet(article)

        expect(tweet).toBeTruthy()
        expect(tweet.content.length).toBeLessThanOrEqual(280)

        // 日本語の場合、文字数計算が正確かチェック
        const hasJapanese = /[\u3040-\u309f\u30a0-\u30ff\u4e00-\u9faf]/.test(tweet.content)

        console.log('多言語記事ツイート:', {
          title: article.title.substring(0, 50) + '...',
          content: tweet.content,
          length: tweet.content.length,
          hasJapanese,
          language: hasJapanese ? 'Japanese' : 'English'
        })
      }
    })
  })

  describe('3. エッジケースのテスト', () => {
    test('非常に長いタイトルの記事', async () => {
      const extremelyLongTitle = {
        title: 'Revolutionary Breakthrough in Artificial Intelligence Research: ' +
          'Novel Deep Learning Architecture Combining Transformer Networks, ' +
          'Attention Mechanisms, Convolutional Neural Networks, and Reinforcement ' +
          'Learning Techniques Achieves Unprecedented Performance Across Multiple ' +
          'Natural Language Processing, Computer Vision, and Speech Recognition ' +
          'Benchmarks While Maintaining Computational Efficiency and Scalability ' +
          'for Real-World Applications in Healthcare, Finance, Education, and ' +
          'Autonomous Systems',
        description: 'Brief description of the research.',
        link: 'https://example.com/research',
        feedName: 'Research Journal',
        category: 'research',
        pubDate: new Date().toISOString()
      }

      const tweet = await generator.generateTweet(extremelyLongTitle)

      expect(tweet).toBeTruthy()
      expect(tweet.content.length).toBeLessThanOrEqual(280)
      expect(tweet.content).toContain('...')

      console.log('超長タイトル記事ツイート:', {
        originalTitleLength: extremelyLongTitle.title.length,
        content: tweet.content,
        length: tweet.content.length
      })
    })

    test('説明文が短い記事', async () => {
      const shortDescription = {
        title: 'AI News Update',
        description: 'Brief update.',
        link: 'https://example.com/news',
        feedName: 'AI News',
        category: 'news',
        pubDate: new Date().toISOString()
      }

      const tweet = await generator.generateTweet(shortDescription)

      expect(tweet).toBeTruthy()
      expect(tweet.content.length).toBeLessThanOrEqual(280)
      expect(tweet.content.length).toBeGreaterThan(20) // Should have minimum content

      console.log('短い説明文記事ツイート:', {
        content: tweet.content,
        length: tweet.content.length
      })
    })

    test('URLが含まれていない記事', async () => {
      const noUrlArticle = {
        title: 'Machine Learning Best Practices',
        description: 'Essential guidelines for implementing machine learning solutions in production environments.',
        feedName: 'ML Practices',
        category: 'industry',
        pubDate: new Date().toISOString()
      }

      const tweet = await generator.generateTweet(noUrlArticle)

      expect(tweet).toBeTruthy()
      expect(tweet.content.length).toBeLessThanOrEqual(280)
      expect(tweet.content).not.toContain('http')

      console.log('URL無し記事ツイート:', {
        content: tweet.content,
        length: tweet.content.length,
        hasUrl: tweet.content.includes('http')
      })
    })

    test('特殊文字を含む記事', async () => {
      const specialCharacters = {
        title: 'AI & ML: The Future of Computing (2024) - $1B Industry Analysis',
        description: 'Comprehensive analysis of AI/ML market trends, including ROI calculations & performance metrics (95% accuracy achieved).',
        link: 'https://example.com/analysis?section=ai&year=2024&type=market',
        feedName: 'Market Analysis',
        category: 'industry',
        pubDate: new Date().toISOString()
      }

      const tweet = await generator.generateTweet(specialCharacters)

      expect(tweet).toBeTruthy()
      expect(tweet.content.length).toBeLessThanOrEqual(280)

      console.log('特殊文字記事ツイート:', {
        content: tweet.content,
        length: tweet.content.length,
        hasSpecialChars: /[&$%()]/.test(tweet.content)
      })
    })
  })

  describe('4. 品質チェック', () => {
    test('生成されたツイートの可読性', async () => {
      const testArticle = {
        title: 'Explainable AI Techniques for Healthcare Applications',
        description: 'New methods for making AI decisions transparent and interpretable in medical diagnosis systems.',
        link: 'https://healthcare-ai.org/explainable-ai',
        feedName: 'Healthcare AI Journal',
        category: 'research',
        pubDate: new Date().toISOString(),
        scores: { relevance: 0.91, quality: 0.88, combined: 0.90 }
      }

      const tweet = await generator.generateTweet(testArticle)

      expect(tweet).toBeTruthy()
      expect(tweet.content.length).toBeLessThanOrEqual(280)

      // 可読性チェック
      expect(tweet.content).not.toMatch(/\s{2,}/) // 連続空白なし
      expect(tweet.content).not.toMatch(/\n{2,}/) // 連続改行なし
      expect(tweet.content.trim()).toBe(tweet.content) // 前後空白なし

      console.log('可読性チェック:', {
        content: tweet.content,
        length: tweet.content.length,
        readable: true
      })
    })

    test('ハッシュタグの適切性', async () => {
      const hashtagTestCases = [
        {
          title: 'PyTorch Deep Learning Tutorial',
          description: 'Learn PyTorch for machine learning applications.',
          expectedHashtags: ['pytorch', 'machine learning', 'deep learning']
        },
        {
          title: 'OpenAI GPT-4 Release Notes',
          description: 'Latest updates from OpenAI about GPT-4 capabilities.',
          expectedHashtags: ['openai', 'gpt']
        }
      ]

      for (const testCase of hashtagTestCases) {
        const article = {
          ...testCase,
          link: 'https://example.com',
          feedName: 'Tech News',
          category: 'news',
          pubDate: new Date().toISOString()
        }

        const tweet = await generator.generateTweet(article)

        expect(tweet).toBeTruthy()
        expect(tweet.metadata.hashtags).toBeDefined()
        expect(tweet.metadata.hashtags.length).toBeGreaterThan(0)
        expect(tweet.metadata.hashtags.length).toBeLessThanOrEqual(3)

        console.log('ハッシュタグ適切性:', {
          title: testCase.title,
          hashtags: tweet.metadata.hashtags,
          content: tweet.content
        })
      }
    })

    test('エンゲージメントスコアの適切性', async () => {
      const engagementTestCases = [
        {
          title: 'ArXiv: Breakthrough in Neural Networks',
          feedName: 'ArXiv AI',
          pubDate: new Date().toISOString(),
          expectedScore: 0.7 // High score due to credible source and recent date
        },
        {
          title: 'Random Blog Post',
          feedName: 'Unknown Blog',
          pubDate: new Date(Date.now() - 7 * 24 * 60 * 60 * 1000).toISOString(), // 1 week old
          expectedScore: 0.4 // Lower score
        }
      ]

      for (const testCase of engagementTestCases) {
        const article = {
          ...testCase,
          description: 'Test description for engagement scoring.',
          link: 'https://example.com',
          category: 'research'
        }

        const tweet = await generator.generateTweet(article)

        expect(tweet).toBeTruthy()
        expect(tweet.metadata.engagementScore).toBeGreaterThan(0)
        expect(tweet.metadata.engagementScore).toBeLessThanOrEqual(1)

<<<<<<< HEAD
        if (testCase.expectedScore) {
          expect(tweet.metadata.engagementScore).toBeGreaterThanOrEqual(testCase.expectedScore - 0.2)
        }
=======
        // 期待スコアが設定されているケースのみチェック
        const testCasesWithScore = testCase.expectedScore ? [testCase] : []
        testCasesWithScore.forEach(tc => {
          expect(tweet.metadata.engagementScore).toBeGreaterThanOrEqual(tc.expectedScore - 0.2)
        })
>>>>>>> c63e6cea

        console.log('エンゲージメントスコア:', {
          title: testCase.title,
          score: tweet.metadata.engagementScore,
          feedName: testCase.feedName
        })
      }
    })
  })

  describe('5. 修正前後の比較テスト', () => {
    test('280文字制限問題の解決確認', async () => {
      // 280文字を超える可能性が高い記事でテスト
      const problematicArticle = {
        title: 'Comprehensive Survey of Large Language Models: Architecture, Training Methodologies, Fine-tuning Techniques, and Applications in Natural Language Processing, Computer Vision, and Multimodal AI Systems',
        description: 'This comprehensive survey examines the current state of large language models, including detailed analysis of transformer architectures, training methodologies, fine-tuning approaches, and real-world applications across multiple domains. We provide insights into performance benchmarks, computational requirements, and future research directions.',
        link: 'https://very-long-domain-name.example.com/research/papers/comprehensive-llm-survey-2024-detailed-analysis-with-benchmarks',
        feedName: 'Comprehensive AI Research Journal',
        category: 'research',
        pubDate: new Date().toISOString(),
        scores: { relevance: 0.98, quality: 0.95, combined: 0.97 }
      }

      const tweet = await generator.generateTweet(problematicArticle)

      expect(tweet).toBeTruthy()
      expect(tweet.content.length).toBeLessThanOrEqual(280)

      // 内容が適切に含まれているかチェック
      expect(tweet.content).toMatch(/[🔬📊🧪]/u) // Research emojis
      expect(tweet.content).toMatch(/#\w+/) // Has hashtags
      expect(tweet.content).toContain('http') // Has URL

      console.log('280文字制限解決確認:', {
        originalTitleLength: problematicArticle.title.length,
        originalDescLength: problematicArticle.description.length,
        finalTweetLength: tweet.content.length,
        content: tweet.content,
        withinLimit: tweet.content.length <= 280
      })

      // 文字数制限を満たしていることを明確に検証
      expect(tweet.content.length).toBeLessThanOrEqual(280)
    })
  })

  describe('6. optimizeTweetLength関数の詳細テスト', () => {
    test('URL長予約計算の正確性', () => {
      const longContent = 'This is a very long tweet content that definitely exceeds the 280 character limit and needs to be optimized by the optimizeTweetLength function. It contains detailed information about AI research and development. https://example.com/very-long-url'

      const optimized = generator.optimizeTweetLength(longContent)

      expect(optimized.length).toBeLessThanOrEqual(280)
      expect(optimized).toContain('http')

      console.log('URL長予約計算:', {
        original: longContent.length,
        optimized: optimized.length,
        containsUrl: optimized.includes('http')
      })
    })

    test('文章の自然な切断処理', () => {
      const contentWithSentences = '🔬 New research: Revolutionary AI breakthrough in natural language processing. This groundbreaking study presents novel transformer architectures. The implications are significant for future AI development. #AI #Research #Technology https://example.com/research'

      const optimized = generator.optimizeTweetLength(contentWithSentences)

      expect(optimized.length).toBeLessThanOrEqual(280)
      expect(optimized).toContain('🔬')
      expect(optimized).toContain('#')
      expect(optimized).toContain('http')

      console.log('自然な切断処理:', {
        optimized,
        length: optimized.length,
        endsWithEllipsis: optimized.includes('...')
      })
    })
  })
})<|MERGE_RESOLUTION|>--- conflicted
+++ resolved
@@ -436,17 +436,6 @@
         expect(tweet.metadata.engagementScore).toBeGreaterThan(0)
         expect(tweet.metadata.engagementScore).toBeLessThanOrEqual(1)
 
-<<<<<<< HEAD
-        if (testCase.expectedScore) {
-          expect(tweet.metadata.engagementScore).toBeGreaterThanOrEqual(testCase.expectedScore - 0.2)
-        }
-=======
-        // 期待スコアが設定されているケースのみチェック
-        const testCasesWithScore = testCase.expectedScore ? [testCase] : []
-        testCasesWithScore.forEach(tc => {
-          expect(tweet.metadata.engagementScore).toBeGreaterThanOrEqual(tc.expectedScore - 0.2)
-        })
->>>>>>> c63e6cea
 
         console.log('エンゲージメントスコア:', {
           title: testCase.title,
