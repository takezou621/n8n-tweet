--- conflicted
+++ resolved
@@ -246,20 +246,6 @@
       // 時間窓を短くして古いエラーをクリア
       errorHandler.criticalTimeWindow = 10
 
-<<<<<<< HEAD
-      await new Promise((resolve) => {
-        setTimeout(() => {
-          errorHandler.handleCriticalError('critical_test', criticalError)
-
-          // 古いエラーは除外されているはず
-          const currentErrors = errorHandler.criticalErrors.filter(
-            e => Date.now() - e.timestamp < errorHandler.criticalTimeWindow
-          )
-          expect(currentErrors.length).toBe(1)
-          resolve()
-        }, 20)
-      })
-=======
       // Promiseベースの待機
       await new Promise(resolve => setTimeout(resolve, 20))
 
@@ -270,7 +256,6 @@
         e => Date.now() - e.timestamp < errorHandler.criticalTimeWindow
       )
       expect(currentErrors.length).toBe(1)
->>>>>>> 4d6c5d07
     })
   })
 
@@ -392,11 +377,8 @@
       await errorHandler.handleError('test_error', error1)
       await errorHandler.handleError('network_error', error2)
 
-<<<<<<< HEAD
-=======
       // 1ms待機してuptimeを確保
       await new Promise(resolve => setTimeout(resolve, 1))
->>>>>>> 4d6c5d07
       const stats = errorHandler.getStats()
 
       expect(stats.total).toBe(2)
