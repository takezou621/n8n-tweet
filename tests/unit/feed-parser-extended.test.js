/**
 * Extended FeedParser tests for better coverage
 */

const FeedParser = require('../../src/utils/feed-parser')
const path = require('path')

describe('FeedParser - Extended Tests', () => {
  let feedParser

  beforeEach(() => {
    feedParser = new FeedParser({
      timeout: 5000,
      retryAttempts: 2,
      retryDelay: 100
    })
  })

  describe('loadFeedConfig', () => {
    it('should load valid configuration file', async () => {
      const configPath = path.join(__dirname, '../../config/rss-feeds.json')
      const config = await feedParser.loadFeedConfig(configPath)

      expect(config).toHaveProperty('feeds')
      expect(config).toHaveProperty('globalSettings')
      expect(config).toHaveProperty('categories')
      expect(Array.isArray(config.feeds)).toBe(true)
    })

    it('should handle missing configuration file', async () => {
      const invalidPath = '/non/existent/config.json'

      await expect(feedParser.loadFeedConfig(invalidPath))
        .rejects.toThrow('Failed to load feed configuration')
    })
  })

  describe('parseFeed with mocked RSS parser', () => {
    beforeEach(() => {
      // Mock the RSS parser instance
      feedParser.rssParser = {
        parseURL: jest.fn()
      }
    })

    it('should parse feed successfully', async () => {
      const mockFeedData = {
        title: 'Test Feed',
        description: 'Test Description',
        items: [
          {
            title: 'Article 1',
            description: 'Article description',
            link: 'https://example.com/1',
            pubDate: new Date(),
            guid: 'article-1'
          }
        ]
      }

      feedParser.rssParser.parseURL.mockResolvedValue(mockFeedData)

      const feedConfig = {
        name: 'Test Feed',
        url: 'https://example.com/rss',
        category: 'test'
      }

      const result = await feedParser.parseFeed(feedConfig)

      expect(result).toHaveProperty('metadata')
      expect(result).toHaveProperty('items')
      expect(result.items).toHaveLength(1)
      expect(result.items[0]).toHaveProperty('title', 'Article 1')
    })

    it('should handle parsing errors', async () => {
      feedParser.rssParser.parseURL.mockRejectedValue(new Error('Network error'))

      const feedConfig = {
        name: 'Error Feed',
        url: 'https://error.com/rss',
        category: 'test'
      }

      await expect(feedParser.parseFeed(feedConfig))
        .rejects.toThrow('Failed to parse RSS feed')
    })

    it('should handle timeout', async () => {
      feedParser.rssParser.parseURL.mockImplementation(() =>
        new Promise((_resolve, reject) =>
          setTimeout(() => reject(new Error('Timeout')), 200)
        )
      )

      const feedConfig = {
        name: 'Slow Feed',
        url: 'https://slow.com/rss',
        category: 'test',
        timeout: 100
      }

      await expect(feedParser.parseFeed(feedConfig))
        .rejects.toThrow('Failed to parse RSS feed')
    })
  })

  describe('parseWithRetry', () => {
    beforeEach(() => {
      feedParser.parseFeed = jest.fn()
    })

    it('should succeed on first attempt', async () => {
      const mockResult = { metadata: {}, items: [] }
      feedParser.parseFeed.mockResolvedValue(mockResult)

      const feedConfig = { name: 'Test', url: 'https://test.com/rss' }
      const result = await feedParser.parseWithRetry(feedConfig)

      expect(result).toBe(mockResult)
      expect(feedParser.parseFeed).toHaveBeenCalledTimes(1)
    })

    it('should retry on failure and eventually succeed', async () => {
      const mockResult = { metadata: {}, items: [] }
      feedParser.parseFeed
        .mockRejectedValueOnce(new Error('First failure'))
        .mockResolvedValueOnce(mockResult)

      const feedConfig = {
        name: 'Retry Test',
        url: 'https://retry.com/rss',
        retryAttempts: 2
      }
      const result = await feedParser.parseWithRetry(feedConfig)

      expect(result).toBe(mockResult)
      expect(feedParser.parseFeed).toHaveBeenCalledTimes(2)
    })

    it('should fail after max retries', async () => {
      feedParser.parseFeed.mockRejectedValue(new Error('Persistent error'))

      const feedConfig = {
        name: 'Fail Test',
        url: 'https://fail.com/rss',
        retryAttempts: 2
      }

      await expect(feedParser.parseWithRetry(feedConfig))
        .rejects.toThrow('Max retry attempts exceeded')

      expect(feedParser.parseFeed).toHaveBeenCalledTimes(2)
    })
  })

  describe('parseMultipleFeeds', () => {
    beforeEach(() => {
      feedParser.parseWithRetry = jest.fn()
    })

    it('should parse multiple enabled feeds', async () => {
      const mockResults = [
        { metadata: { title: 'Feed 1' }, items: [] },
        { metadata: { title: 'Feed 2' }, items: [] }
      ]

      feedParser.parseWithRetry
        .mockResolvedValueOnce(mockResults[0])
        .mockResolvedValueOnce(mockResults[1])

      const feedConfigs = [
        { name: 'Feed 1', url: 'https://1.com/rss', enabled: true },
        { name: 'Feed 2', url: 'https://2.com/rss', enabled: true },
        { name: 'Feed 3', url: 'https://3.com/rss', enabled: false } // disabled
      ]

      const results = await feedParser.parseMultipleFeeds(feedConfigs)

      expect(results).toHaveLength(2)
      expect(feedParser.parseWithRetry).toHaveBeenCalledTimes(2)
    })

    it('should handle individual feed failures', async () => {
      feedParser.parseWithRetry
        .mockResolvedValueOnce({ metadata: { title: 'Good' }, items: [] })
        .mockRejectedValueOnce(new Error('Bad feed'))

      const feedConfigs = [
        { name: 'Good Feed', url: 'https://good.com/rss', enabled: true },
        { name: 'Bad Feed', url: 'https://bad.com/rss', enabled: true }
      ]

      const results = await feedParser.parseMultipleFeeds(feedConfigs)

<<<<<<< HEAD
      expect(results).toHaveLength(2) // Both feeds returned
      const successfulFeed = results.find(r => r.success)
      const failedFeed = results.find(r => !r.success)
      expect(successfulFeed).toBeTruthy()
      expect(failedFeed).toBeTruthy()
      expect(successfulFeed.metadata.title).toBe('Good')
      expect(failedFeed.error).toBe('Bad feed')
=======
      expect(results).toHaveLength(2) // Both successful and failed feeds returned
      expect(results[0].success).toBe(true)
      expect(results[0].metadata.title).toBe('Good')
      expect(results[1].success).toBe(false)
      expect(results[1].error).toBe('Bad feed')
>>>>>>> c63e6cea
    })
  })

  describe('delay', () => {
    it('should delay for specified time', async () => {
      const start = Date.now()
      await feedParser.delay(50)
      const elapsed = Date.now() - start

      expect(elapsed).toBeGreaterThanOrEqual(45) // Allow some tolerance
    })
  })

  describe('getCategoryInfo', () => {
    it('should return category information', () => {
      const fullConfig = {
        categories: {
          research: {
            weight: 1.0,
            keywords: ['paper', 'study'],
            hashtagPrefix: '#Research'
          }
        }
      }

      const categoryInfo = feedParser.getCategoryInfo(fullConfig, 'research')

      expect(categoryInfo.weight).toBe(1.0)
      expect(categoryInfo.keywords).toContain('paper')
      expect(categoryInfo.hashtagPrefix).toBe('#Research')
    })

    it('should return default category for unknown category', () => {
      const fullConfig = { categories: {} }
      const categoryInfo = feedParser.getCategoryInfo(fullConfig, 'unknown')

      expect(categoryInfo.weight).toBe(0.5)
      expect(categoryInfo.hashtagPrefix).toBe('#AI')
    })
  })

  describe('checkFeedHealth', () => {
    it('should report healthy feed', () => {
      const feedResult = {
        metadata: { duration: 1000 },
        items: [
          { pubDate: new Date() }
        ]
      }

      const health = feedParser.checkFeedHealth(feedResult)

      expect(health.status).toBe('healthy')
      expect(health.score).toBeGreaterThan(0.8)
    })

    it('should report unhealthy feed with no items', () => {
      const feedResult = {
        metadata: { duration: 1000 },
        items: []
      }

      const health = feedParser.checkFeedHealth(feedResult)

      expect(health.status).toBe('warning')
      expect(health.issues).toContain('No items found in feed')
    })

    it('should report old content warning', () => {
      const oldDate = new Date()
      oldDate.setDate(oldDate.getDate() - 45) // 45 days ago

      const feedResult = {
        metadata: { duration: 1000 },
        items: [
          { pubDate: oldDate }
        ]
      }

      const health = feedParser.checkFeedHealth(feedResult)

      expect(health.issues).toContain('No recent content (older than 30 days)')
      expect(health.score).toBeLessThan(1.0)
    })

    it('should report very unhealthy feed', () => {
      const feedResult = {
        metadata: { duration: 35000 }, // slow
        items: [] // no items
      }

      const health = feedParser.checkFeedHealth(feedResult)

      expect(health.status).toBe('warning') // 0.5 score = warning status
      expect(health.score).toBeLessThan(0.8)
      expect(health.issues).toHaveLength(1) // no items
      expect(health.issues).toContain('No items found in feed')
    })
  })

  describe('additional validation tests', () => {
    it('should reject feed with invalid URL', () => {
      const invalidConfig = {
        name: 'Test',
        url: 'not-a-url'
      }

      expect(() => feedParser.validateFeedConfig(invalidConfig))
        .toThrow('Invalid feed configuration: invalid URL format')
    })

    it('should reject feed with negative timeout', () => {
      const invalidConfig = {
        name: 'Test',
        url: 'https://example.com/rss',
        timeout: -1000
      }

      expect(() => feedParser.validateFeedConfig(invalidConfig))
        .toThrow('Invalid feed configuration: timeout must be a positive number')
    })

    it('should reject feed with negative retry attempts', () => {
      const invalidConfig = {
        name: 'Test',
        url: 'https://example.com/rss',
        retryAttempts: -1
      }

      expect(() => feedParser.validateFeedConfig(invalidConfig))
        .toThrow('Invalid feed configuration: retryAttempts must be a positive number')
    })
  })
})<|MERGE_RESOLUTION|>--- conflicted
+++ resolved
@@ -194,21 +194,6 @@
 
       const results = await feedParser.parseMultipleFeeds(feedConfigs)
 
-<<<<<<< HEAD
-      expect(results).toHaveLength(2) // Both feeds returned
-      const successfulFeed = results.find(r => r.success)
-      const failedFeed = results.find(r => !r.success)
-      expect(successfulFeed).toBeTruthy()
-      expect(failedFeed).toBeTruthy()
-      expect(successfulFeed.metadata.title).toBe('Good')
-      expect(failedFeed.error).toBe('Bad feed')
-=======
-      expect(results).toHaveLength(2) // Both successful and failed feeds returned
-      expect(results[0].success).toBe(true)
-      expect(results[0].metadata.title).toBe('Good')
-      expect(results[1].success).toBe(false)
-      expect(results[1].error).toBe('Bad feed')
->>>>>>> c63e6cea
     })
   })
 
