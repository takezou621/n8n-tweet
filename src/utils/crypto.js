--- conflicted
+++ resolved
@@ -418,21 +418,11 @@
   hash: (data, algorithm) =>
     getCryptoUtils().hash(data, algorithm),
   sign: (data, secret, algorithm) => getCryptoUtils().sign(data, secret, algorithm),
-<<<<<<< HEAD
-  verify: (data, signature, secret, algorithm) => {
-    return getCryptoUtils().verify(data, signature, secret, algorithm)
-  },
-  generateToken: (length) => getCryptoUtils().generateToken(length),
-  generateRandomString: (length, encoding) => {
-    return getCryptoUtils().generateRandomString(length, encoding)
-  },
-=======
   verify: (data, signature, secret, algorithm) =>
     getCryptoUtils().verify(data, signature, secret, algorithm),
   generateToken: (length) => getCryptoUtils().generateToken(length),
   generateRandomString: (length, encoding) =>
     getCryptoUtils().generateRandomString(length, encoding),
->>>>>>> c63e6cea
   hashPassword: (password, saltRounds) => getCryptoUtils().hashPassword(password, saltRounds),
   verifyPassword: (password, hash) => getCryptoUtils().verifyPassword(password, hash),
   sanitizeForLogging: (data) => getCryptoUtils().sanitizeForLogging(data)
