--- conflicted
+++ resolved
@@ -323,18 +323,13 @@
    * ダッシュボード用のメトリクス取得（APIエンドポイント用）
    */
   async getMetrics (timeRange = '1h') {
-<<<<<<< HEAD
-    // 時間範囲をミリ秒に変換（将来の時間ベース フィルタリング用）
+    // 時間範囲をミリ秒に変換
     // const timeRangeMap = {
     //   '1h': 3600000,
     //   '6h': 21600000,
     //   '24h': 86400000,
     //   '7d': 604800000
     // }
-
-=======
-    // 時間範囲をミリ秒に変換
->>>>>>> c63e6cea
     // const timeRangeMs = timeRangeMap[timeRange] || 3600000 // For future time-based filtering
 
     // システムメトリクスを最新収集
